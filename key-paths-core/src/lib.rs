--- conflicted
+++ resolved
@@ -1,11 +1,8 @@
 use std::rc::Rc;
 
-<<<<<<< HEAD
 #[derive(Clone)]
-=======
 /// Go to examples section to see the implementations 
 /// 
->>>>>>> b0d4a78c
 pub enum KeyPaths<Root, Value> {
     Readable(Rc<dyn for<'a> Fn(&'a Root) -> &'a Value>),
     ReadableEnum {
