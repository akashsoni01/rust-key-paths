# 🔑 KeyPaths & CasePaths in Rust

Key paths and case paths provide a **safe, composable way to access and modify nested data** in Rust.
<<<<<<< HEAD
Inspired by **Swift’s KeyPath / CasePath** system, this feature rich crate lets you work with **struct fields** and **enum variants** as *first-class values*.
=======
Inspired by **Swift’s KeyPath / CasePath** system, this crate lets you work with **struct fields** and **enum variants** as *first-class values*.
>>>>>>> b0d4a78c

---

## ✨ Features

<<<<<<< HEAD
- ✅ **Readable/Writable keypaths** for struct fields
- ✅ **Failable keypaths** for `Option<T>` chains (`_fr`/`_fw`)
- ✅ **Enum CasePaths** (readable and writable prisms)
- ✅ **Composition** across structs, options and enum cases
- ✅ **Iteration helpers** over collections via keypaths
- ✅ **Proc-macros**: `#[derive(Keypaths)]` for structs/tuple-structs and enums, `#[derive(Casepaths)]` for enums
=======
* ✅ **ReadableKeyPath** → safely read struct fields.
* ✅ **WritableKeyPath** → safely read/write struct fields.
* ✅ **EnumKeyPath (CasePaths)** → extract and embed enum variants.
* ✅ **Composable** → chain key paths together(Upcoming).
* ✅ **Iterable** → iterate or mutate values across collections.
* ✅ **Macros** → concise `readable_keypath!`, `writable_keypath!`, `enum_keypath!`.
>>>>>>> b0d4a78c

---

## 📦 Installation

```toml
[dependencies]
<<<<<<< HEAD
key-paths-core = "0.8"
key-paths-derive = "0.1"
```

---

## 🚀 Examples

See `examples/` for many runnable samples. Below are a few highlights.

### Widely used - Deeply nested struct
```
use key_paths_core::KeyPaths;
use key_paths_derive::{Casepaths, Keypaths};

#[derive(Debug, Keypaths)]
struct SomeComplexStruct {
    scsf: Option<SomeOtherStruct>,
    // scsf2: Option<SomeOtherStruct>,
}

impl SomeComplexStruct {
    fn new() -> Self {
        Self {
            scsf: Some(SomeOtherStruct {
                sosf: OneMoreStruct {
                    omsf: String::from("no value for now"),
                    omse: SomeEnum::B(DarkStruct { dsf: String::from("dark field") }),
                },
            }),
        }
    }
}

#[derive(Debug, Keypaths)]
struct SomeOtherStruct {
    sosf: OneMoreStruct,
}

#[derive(Debug, Casepaths)]
enum SomeEnum {
    A(String), 
    B(DarkStruct)
}

#[derive(Debug, Keypaths)]
struct OneMoreStruct {
    omsf: String,
    omse: SomeEnum
}

#[derive(Debug, Keypaths)]
struct DarkStruct {
    dsf: String
}

fn main() {    
    let op = SomeComplexStruct::scsf_fw()
        .then(SomeOtherStruct::sosf_fw())
        .then(OneMoreStruct::omse_fw())
        .then(SomeEnum::b_case_w())
        .then(DarkStruct::dsf_fw());
    let mut instance = SomeComplexStruct::new();
    let omsf = op.get_mut(&mut instance);
    *omsf.unwrap() =
        String::from("we can change the field with the other way unclocked by keypaths");
    println!("instance = {:?}", instance);

}
```
### 1) Structs with #[derive(Keypaths)]

```rust
use key_paths_core::KeyPaths;
use key_paths_derive::Keypaths;

#[derive(Debug, Keypaths)]
struct Size { width: u32, height: u32 }

#[derive(Debug, Keypaths)]
struct Rectangle { size: Size, name: String }

fn main() {
    let mut rect = Rectangle { size: Size { width: 30, height: 50 }, name: "MyRect".into() };

    // Readable/writable
    println!("width = {:?}", Size::width_r().get(&rect.size));
    if let Some(w) = Size::width_w().get_mut(&mut rect.size) { *w += 10; }

    // Compose: Rectangle -> Size -> width
    let rect_width = Rectangle::size_r().compose(Size::width_r());
    println!("rect.width = {:?}", rect_width.get(&rect));
}
```

### 2) Optional chaining (failable keypaths)

```rust
use key_paths_core::KeyPaths;
use key_paths_derive::Keypaths;

#[derive(Debug, Keypaths)]
struct Engine { horsepower: u32 }
#[derive(Debug, Keypaths)]
struct Car { engine: Option<Engine> }
#[derive(Debug, Keypaths)]
struct Garage { car: Option<Car> }

fn main() {
    let mut g = Garage { car: Some(Car { engine: Some(Engine { horsepower: 120 }) }) };

    // Read horsepower if present
    let hp = Garage::car_fr()
        .compose(Car::engine_fr())
        .compose(Engine::horsepower_r());
    println!("hp = {:?}", hp.get(&g));

    // Mutate horsepower if present
    if let Some(car) = Garage::car_fw().get_mut(&mut g) {
        if let Some(engine) = Car::engine_fw().get_mut(car) {
            if let Some(hp) = Engine::horsepower_w().get_mut(engine) { *hp += 30; }
        }
    }
}
```

### 3) Enum CasePaths (readable/writable prisms)

```rust
use key_paths_core::KeyPaths;
#[derive(Debug)]
enum Payment {
    Cash { amount: u32 },
    Card { number: String, cvv: String },
}

fn main() {
let kp = KeyPaths::writable_enum(
        |v| Payment::Cash { amount: v },
        |p: &Payment| match p {
            Payment::Cash { amount } => Some(amount),
            _ => None,
        },
        |p: &mut Payment| match p {
            Payment::Cash { amount } => Some(amount),
            _ => None,
        },

    );

    let mut p = Payment::Cash { amount: 10 };

    println!("{:?}", p);

    if let Some(v) = kp.get_mut(&mut p) {
        *v = 34
    }
    println!("{:?}", p);
}
```

---

### 4) Compose enum prisms with struct fields
=======
key_paths_core = "0.7"
```

---

## 🚀 Examples - Go to latest examples directory docs will be updated later

### 1. CasePaths with Enums

```rust
use key_paths_core::KeyPaths;
#[derive(Debug)]
enum Payment {
    Cash { amount: u32 },
    Card { number: String, cvv: String },
}

fn main() {
    let kp = KeyPaths::writable_enum(
        |v| Payment::Cash { amount: v },
        |p: &Payment| match p {
            Payment::Cash { amount } => Some(amount),
            _ => None,
        },
        |p: &mut Payment| match p {
            Payment::Cash { amount } => Some(amount),
            _ => None,
        },

    );

    let mut p = Payment::Cash { amount: 10 };

    println!("{:?}", p);

    if let Some(v) = kp.get_mut(&mut p) {
        *v = 34
    }
    println!("{:?}", p);
}
```

---

### 2. Readable KeyPaths - helper macros wip

```rust
use key_paths_core::KeyPaths;

#[derive(Debug)]
struct Size {
    width: u32,
    height: u32,
}

#[derive(Debug)]
struct Rectangle {
    size: Size,
    name: String,
}

fn main() {
    let mut rect = Rectangle {
        size: Size {
            width: 30,
            height: 50,
        },
        name: "MyRect".into(),
    };

    let width_direct = KeyPaths::readable(|r: &Rectangle| &r.size.width);
    println!("Width: {:?}", width_direct.get(&rect));
}
```

---

### 3. Writable KeyPaths - helper macros wip

```rust
use key_paths_core::KeyPaths;

#[derive(Debug)]
struct Size {
    width: u32,
    height: u32,
}
#[derive(Debug)]
struct Rectangle {
    size: Size,
    name: String,
}
fn main() {
    let mut rect = Rectangle {
        size: Size {
            width: 30,
            height: 50,
        },
        name: "MyRect".into(),
    };
    let width_mut = KeyPaths::writable(
        |r: &mut Rectangle| &mut r.size.width,
    );
    // Mutable
    if let Some(hp_mut) = width_mut.get_mut(&mut rect) {
        *hp_mut += 50;
    }
    println!("Updated rectangle: {:?}", rect);
}
```

### 4. Composability and failablity
>>>>>>> b0d4a78c
 ```rust
use key_paths_core::KeyPaths;

#[derive(Debug)]
struct Engine {
    horsepower: u32,
}
#[derive(Debug)]
struct Car {
    engine: Option<Engine>,
}
#[derive(Debug)]
struct Garage {
    car: Option<Car>,
}

fn main() {
    let mut garage = Garage {
        car: Some(Car {
            engine: Some(Engine { horsepower: 120 }),
        }),
    };

    let kp_car = KeyPaths::failable_writable(|g: &mut Garage| g.car.as_mut());
    let kp_engine = KeyPaths::failable_writable(|c: &mut Car| c.engine.as_mut());
    let kp_hp = KeyPaths::failable_writable(|e: &mut Engine| Some(&mut e.horsepower));

    // Compose: Garage -> Car -> Engine -> horsepower
    let kp = kp_car.compose(kp_engine).compose(kp_hp);

    println!("{garage:?}");
    if let Some(hp) = kp.get_mut(&mut garage) {
        *hp = 200;
    }

    println!("{garage:?}");
}
```
<<<<<<< HEAD
### 5) Iteration via keypaths
=======
### 4. Mutability
>>>>>>> b0d4a78c
 ```rust
use key_paths_core::KeyPaths;

#[derive(Debug)]
struct Size {
    width: u32,
    height: u32,
}
#[derive(Debug)]
enum Color {
    Red,
    Green,
    Blue,
    Other(RGBU8),
}
#[derive(Debug)]
struct RGBU8(u8, u8, u8);

#[derive(Debug)]
struct ABox {
    name: String,
    size: Size,
    color: Color,
}
#[derive(Debug)]
struct Rectangle {
    size: Size,
    name: String,
}
fn main() {
    let mut a_box = ABox {
        name: String::from("A box"),
        size: Size {
            width: 10,
            height: 20,
        },
        color: Color::Other(
            RGBU8(10, 20, 30)
        ),
    };

    let color_kp: KeyPaths<ABox, Color> = KeyPaths::failable_writable(|x: &mut ABox| Some(&mut x.color));
    let case_path = KeyPaths::writable_enum(
        {
            |v| Color::Other(v)
        },
        |p: &Color| match p {
            Color::Other(rgb) => Some(rgb),
            _ => None,
        },
        |p: &mut Color| match p {
            Color::Other(rgb) => Some(rgb),
            _ => None,
        },

    );
    
    println!("{:?}", a_box);
    let color_rgb_kp = color_kp.compose(case_path);
    if let Some(value) = color_rgb_kp.get_mut(&mut a_box) {
        *value = RGBU8(0, 0, 0);
    }
    println!("{:?}", a_box);
}
/*
ABox { name: "A box", size: Size { width: 10, height: 20 }, color: Other(RGBU8(10, 20, 30)) }
ABox { name: "A box", size: Size { width: 10, height: 20 }, color: Other(RGBU8(0, 0, 0)) }
*/
```

---

## 🔗 Helpful Links & Resources

* 📘 [type-safe property paths](https://lodash.com/docs/4.17.15#get)
* 📘 [Swift KeyPath documentation](https://developer.apple.com/documentation/swift/keypath)
* 📘 [Elm Architecture & Functional Lenses](https://guide.elm-lang.org/architecture/)
* 📘 [Rust Macros Book](https://doc.rust-lang.org/book/ch19-06-macros.html)
* 📘 [Category Theory in FP (for intuition)](https://bartoszmilewski.com/2014/11/24/category-the-essence-of-composition/)

---

<<<<<<< HEAD
=======
## Support

* Struct Field Support
* Enum Variant Support
* Read / Write
* Mutability support 
* Full support of Composition with keypaths including enum
* Helper macros support (WIP)
* Proc macros support (WIP)
* Feature rich, error free and light weigh 3KB only 

---


>>>>>>> b0d4a78c
## 💡 Why use KeyPaths?

* Avoids repetitive `match` / `.` chains.
* Encourages **compositional design**.
* Plays well with **DDD (Domain-Driven Design)** and **Actor-based systems**.
* Useful for **reflection-like behaviors** in Rust (without unsafe).

---

## 🛠 Roadmap

<<<<<<< HEAD
- [x] Compose across structs, options and enum cases
- [x] Derive macros for automatic keypath generation
- [x] Optional chaining with failable keypaths
- [ ] Derive macros for complex multi-field enum variants
=======
* [ ] `compose` support for combining multiple key paths.
* [ ] Derive macros for automatic KeyPath generation (Upcoming).
* [ ] Nested struct & enum traversal.
* [ ] Optional chaining with failable.
>>>>>>> b0d4a78c
---

## 📜 License

* Mozilla Public License 2.0<|MERGE_RESOLUTION|>--- conflicted
+++ resolved
@@ -1,31 +1,18 @@
 # 🔑 KeyPaths & CasePaths in Rust
 
 Key paths and case paths provide a **safe, composable way to access and modify nested data** in Rust.
-<<<<<<< HEAD
 Inspired by **Swift’s KeyPath / CasePath** system, this feature rich crate lets you work with **struct fields** and **enum variants** as *first-class values*.
-=======
-Inspired by **Swift’s KeyPath / CasePath** system, this crate lets you work with **struct fields** and **enum variants** as *first-class values*.
->>>>>>> b0d4a78c
 
 ---
 
 ## ✨ Features
 
-<<<<<<< HEAD
 - ✅ **Readable/Writable keypaths** for struct fields
 - ✅ **Failable keypaths** for `Option<T>` chains (`_fr`/`_fw`)
 - ✅ **Enum CasePaths** (readable and writable prisms)
 - ✅ **Composition** across structs, options and enum cases
 - ✅ **Iteration helpers** over collections via keypaths
 - ✅ **Proc-macros**: `#[derive(Keypaths)]` for structs/tuple-structs and enums, `#[derive(Casepaths)]` for enums
-=======
-* ✅ **ReadableKeyPath** → safely read struct fields.
-* ✅ **WritableKeyPath** → safely read/write struct fields.
-* ✅ **EnumKeyPath (CasePaths)** → extract and embed enum variants.
-* ✅ **Composable** → chain key paths together(Upcoming).
-* ✅ **Iterable** → iterate or mutate values across collections.
-* ✅ **Macros** → concise `readable_keypath!`, `writable_keypath!`, `enum_keypath!`.
->>>>>>> b0d4a78c
 
 ---
 
@@ -33,7 +20,6 @@
 
 ```toml
 [dependencies]
-<<<<<<< HEAD
 key-paths-core = "0.8"
 key-paths-derive = "0.1"
 ```
@@ -45,7 +31,7 @@
 See `examples/` for many runnable samples. Below are a few highlights.
 
 ### Widely used - Deeply nested struct
-```
+```rust
 use key_paths_core::KeyPaths;
 use key_paths_derive::{Casepaths, Keypaths};
 
@@ -104,257 +90,8 @@
 
 }
 ```
-### 1) Structs with #[derive(Keypaths)]
 
-```rust
-use key_paths_core::KeyPaths;
-use key_paths_derive::Keypaths;
-
-#[derive(Debug, Keypaths)]
-struct Size { width: u32, height: u32 }
-
-#[derive(Debug, Keypaths)]
-struct Rectangle { size: Size, name: String }
-
-fn main() {
-    let mut rect = Rectangle { size: Size { width: 30, height: 50 }, name: "MyRect".into() };
-
-    // Readable/writable
-    println!("width = {:?}", Size::width_r().get(&rect.size));
-    if let Some(w) = Size::width_w().get_mut(&mut rect.size) { *w += 10; }
-
-    // Compose: Rectangle -> Size -> width
-    let rect_width = Rectangle::size_r().compose(Size::width_r());
-    println!("rect.width = {:?}", rect_width.get(&rect));
-}
-```
-
-### 2) Optional chaining (failable keypaths)
-
-```rust
-use key_paths_core::KeyPaths;
-use key_paths_derive::Keypaths;
-
-#[derive(Debug, Keypaths)]
-struct Engine { horsepower: u32 }
-#[derive(Debug, Keypaths)]
-struct Car { engine: Option<Engine> }
-#[derive(Debug, Keypaths)]
-struct Garage { car: Option<Car> }
-
-fn main() {
-    let mut g = Garage { car: Some(Car { engine: Some(Engine { horsepower: 120 }) }) };
-
-    // Read horsepower if present
-    let hp = Garage::car_fr()
-        .compose(Car::engine_fr())
-        .compose(Engine::horsepower_r());
-    println!("hp = {:?}", hp.get(&g));
-
-    // Mutate horsepower if present
-    if let Some(car) = Garage::car_fw().get_mut(&mut g) {
-        if let Some(engine) = Car::engine_fw().get_mut(car) {
-            if let Some(hp) = Engine::horsepower_w().get_mut(engine) { *hp += 30; }
-        }
-    }
-}
-```
-
-### 3) Enum CasePaths (readable/writable prisms)
-
-```rust
-use key_paths_core::KeyPaths;
-#[derive(Debug)]
-enum Payment {
-    Cash { amount: u32 },
-    Card { number: String, cvv: String },
-}
-
-fn main() {
-let kp = KeyPaths::writable_enum(
-        |v| Payment::Cash { amount: v },
-        |p: &Payment| match p {
-            Payment::Cash { amount } => Some(amount),
-            _ => None,
-        },
-        |p: &mut Payment| match p {
-            Payment::Cash { amount } => Some(amount),
-            _ => None,
-        },
-
-    );
-
-    let mut p = Payment::Cash { amount: 10 };
-
-    println!("{:?}", p);
-
-    if let Some(v) = kp.get_mut(&mut p) {
-        *v = 34
-    }
-    println!("{:?}", p);
-}
-```
-
----
-
-### 4) Compose enum prisms with struct fields
-=======
-key_paths_core = "0.7"
-```
-
----
-
-## 🚀 Examples - Go to latest examples directory docs will be updated later
-
-### 1. CasePaths with Enums
-
-```rust
-use key_paths_core::KeyPaths;
-#[derive(Debug)]
-enum Payment {
-    Cash { amount: u32 },
-    Card { number: String, cvv: String },
-}
-
-fn main() {
-    let kp = KeyPaths::writable_enum(
-        |v| Payment::Cash { amount: v },
-        |p: &Payment| match p {
-            Payment::Cash { amount } => Some(amount),
-            _ => None,
-        },
-        |p: &mut Payment| match p {
-            Payment::Cash { amount } => Some(amount),
-            _ => None,
-        },
-
-    );
-
-    let mut p = Payment::Cash { amount: 10 };
-
-    println!("{:?}", p);
-
-    if let Some(v) = kp.get_mut(&mut p) {
-        *v = 34
-    }
-    println!("{:?}", p);
-}
-```
-
----
-
-### 2. Readable KeyPaths - helper macros wip
-
-```rust
-use key_paths_core::KeyPaths;
-
-#[derive(Debug)]
-struct Size {
-    width: u32,
-    height: u32,
-}
-
-#[derive(Debug)]
-struct Rectangle {
-    size: Size,
-    name: String,
-}
-
-fn main() {
-    let mut rect = Rectangle {
-        size: Size {
-            width: 30,
-            height: 50,
-        },
-        name: "MyRect".into(),
-    };
-
-    let width_direct = KeyPaths::readable(|r: &Rectangle| &r.size.width);
-    println!("Width: {:?}", width_direct.get(&rect));
-}
-```
-
----
-
-### 3. Writable KeyPaths - helper macros wip
-
-```rust
-use key_paths_core::KeyPaths;
-
-#[derive(Debug)]
-struct Size {
-    width: u32,
-    height: u32,
-}
-#[derive(Debug)]
-struct Rectangle {
-    size: Size,
-    name: String,
-}
-fn main() {
-    let mut rect = Rectangle {
-        size: Size {
-            width: 30,
-            height: 50,
-        },
-        name: "MyRect".into(),
-    };
-    let width_mut = KeyPaths::writable(
-        |r: &mut Rectangle| &mut r.size.width,
-    );
-    // Mutable
-    if let Some(hp_mut) = width_mut.get_mut(&mut rect) {
-        *hp_mut += 50;
-    }
-    println!("Updated rectangle: {:?}", rect);
-}
-```
-
-### 4. Composability and failablity
->>>>>>> b0d4a78c
- ```rust
-use key_paths_core::KeyPaths;
-
-#[derive(Debug)]
-struct Engine {
-    horsepower: u32,
-}
-#[derive(Debug)]
-struct Car {
-    engine: Option<Engine>,
-}
-#[derive(Debug)]
-struct Garage {
-    car: Option<Car>,
-}
-
-fn main() {
-    let mut garage = Garage {
-        car: Some(Car {
-            engine: Some(Engine { horsepower: 120 }),
-        }),
-    };
-
-    let kp_car = KeyPaths::failable_writable(|g: &mut Garage| g.car.as_mut());
-    let kp_engine = KeyPaths::failable_writable(|c: &mut Car| c.engine.as_mut());
-    let kp_hp = KeyPaths::failable_writable(|e: &mut Engine| Some(&mut e.horsepower));
-
-    // Compose: Garage -> Car -> Engine -> horsepower
-    let kp = kp_car.compose(kp_engine).compose(kp_hp);
-
-    println!("{garage:?}");
-    if let Some(hp) = kp.get_mut(&mut garage) {
-        *hp = 200;
-    }
-
-    println!("{garage:?}");
-}
-```
-<<<<<<< HEAD
-### 5) Iteration via keypaths
-=======
-### 4. Mutability
->>>>>>> b0d4a78c
+### Iteration via keypaths
  ```rust
 use key_paths_core::KeyPaths;
 
@@ -437,23 +174,6 @@
 
 ---
 
-<<<<<<< HEAD
-=======
-## Support
-
-* Struct Field Support
-* Enum Variant Support
-* Read / Write
-* Mutability support 
-* Full support of Composition with keypaths including enum
-* Helper macros support (WIP)
-* Proc macros support (WIP)
-* Feature rich, error free and light weigh 3KB only 
-
----
-
-
->>>>>>> b0d4a78c
 ## 💡 Why use KeyPaths?
 
 * Avoids repetitive `match` / `.` chains.
@@ -465,17 +185,10 @@
 
 ## 🛠 Roadmap
 
-<<<<<<< HEAD
 - [x] Compose across structs, options and enum cases
 - [x] Derive macros for automatic keypath generation
 - [x] Optional chaining with failable keypaths
-- [ ] Derive macros for complex multi-field enum variants
-=======
-* [ ] `compose` support for combining multiple key paths.
-* [ ] Derive macros for automatic KeyPath generation (Upcoming).
-* [ ] Nested struct & enum traversal.
-* [ ] Optional chaining with failable.
->>>>>>> b0d4a78c
+- [] Derive macros for complex multi-field enum variants
 ---
 
 ## 📜 License
